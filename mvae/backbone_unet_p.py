--- conflicted
+++ resolved
@@ -1,5 +1,5 @@
 """
-unet+ backbone
+modified unet backbone
 """
 
 import copy
@@ -15,22 +15,11 @@
 
 from .constants import *
 from .custom_logger import logger
-<<<<<<< HEAD
-from .custom_layers import \
-    GaussianFilter2d, \
-    RandomOnOffGradient, \
-    RandomOnOff
-from .utilities import conv2d_wrapper, ConvType
-from .layer_blocks import (
-    skip_squeeze_and_excite_block,
-    self_attention_block)
-=======
 from .utilities import \
     ConvType, \
     conv2d_wrapper
 from .upsampling import upsample
 from .downsampling import downsample
->>>>>>> 18dba625
 from .regularizers import (
     SoftOrthogonalConstraintRegularizer,
     SoftOrthonormalConstraintRegularizer)
@@ -292,56 +281,6 @@
         keras.Input(
             name="input_tensor",
             shape=input_dims)
-<<<<<<< HEAD
-    x = encoder_input_layer
-
-    # first ever
-    params = copy.deepcopy(base_conv_params)
-    params["filters"] = max(32, filters)
-    params["activation"] = activation
-    params["kernel_size"] = (backbone_kernel_size, backbone_kernel_size)
-    x = \
-        conv2d_wrapper(
-            input_layer=x,
-            bn_post_params=None,
-            ln_post_params=None,
-            conv_params=params)
-
-    # all the down sampling, backbone
-    for i in range(levels):
-        x_skip = None
-        for j in range(width):
-            if i == 0:
-                params = copy.deepcopy(conv_params_res_1[i])
-                params["kernel_size"] = (backbone_kernel_size, backbone_kernel_size)
-                x = \
-                    conv2d_wrapper(
-                        input_layer=x,
-                        bn_post_params=bn_params,
-                        ln_post_params=ln_params,
-                        conv_params=params)
-            elif i > 0 and j == 0:
-                # new level
-                if use_laplacian:
-                    node_level = (i-1, 0)
-                    # gaussian blur
-                    x_blurred = \
-                        GaussianFilter2d(
-                            kernel_size=(5, 5),
-                            strides=(1, 1))(x)
-                    # laplacian
-                    nodes_output[node_level] = \
-                        tf.stop_gradient(nodes_output[node_level] - x_blurred)
-                    # half resolution
-                    x = x_blurred[:, ::2, ::2, :]
-                else:
-                    # max pooling, half resolution
-                    x = \
-                        tf.keras.layers.MaxPooling2D(
-                            pool_size=(2, 2), padding="same", strides=(2, 2))(x)
-                params = copy.deepcopy(conv_params_res_1[i])
-                params["kernel_size"] = (backbone_kernel_size, backbone_kernel_size)
-=======
     x = input_layer
 
     # build backbone
@@ -355,7 +294,6 @@
                 params = copy.deepcopy(base_conv_params)
                 params["filters"] = max(32, filters)
                 params["kernel_size"] = (5, 5)
->>>>>>> 18dba625
                 x = \
                     conv2d_wrapper(
                         input_layer=x,
